--- conflicted
+++ resolved
@@ -1,74 +1,66 @@
-# This script build and overlay using one of the bootstrap topologies and run 
-# the basic shuffle protocol on top of it.
-
-SIZE 10000
-
-CYCLE 1000
-CYCLES 300
-
-MINDELAY 10
-MAXDELAY 60
-
-random.seed 1234567890
-network.size SIZE
-simulation.endtime CYCLE*CYCLES
-simulation.logtime CYCLE
-
-protocol.tr UniformRandomTransport
-{
-	mindelay (CYCLE*MINDELAY)/100
-	maxdelay (CYCLE*MAXDELAY)/100
-}
-
-protocol.gossip example.gossip.BasicShuffle
-{
-	# the cache size should be set to 30 and to 50.
-	cacheSize 30
-	shuffleLength 8
-
-	step CYCLE
-	transport tr
-	period CYCLE
-}
-
-init.wire WireStar
-{
-	protocol gossip
-	k 30
-}
-
-# This initializes the topology as a ring. Use should also use WireStar to
-# initialize it as a star.
-<<<<<<< HEAD
-#init.wire WireRingLattice
-#{
-#	protocol gossip
-#	k 1
-#}
-=======
->>>>>>> 0f5d3d59
-
-init.sch CDScheduler
-{
-	protocol gossip
-}
-
-control.degree example.reports.InDegreeObserver
-{
-	protocol gossip
-
-	step CYCLE
-	starttime 299000
-	endtime 300000
-}
-
-control.graphPL GraphStats
-{
-	protocol gossip
-	step CYCLE
-	undir true
-	# nl will produce path length information
-	nl 10
-	# uncomment the next line to produce clustering information
-	#nc 1000
+# This script build and overlay using one of the bootstrap topologies and run 
+# the basic shuffle protocol on top of it.
+
+SIZE 10000
+
+CYCLE 1000
+CYCLES 300
+
+MINDELAY 10
+MAXDELAY 60
+
+random.seed 1234567890
+network.size SIZE
+simulation.endtime CYCLE*CYCLES
+simulation.logtime CYCLE
+
+protocol.tr UniformRandomTransport
+{
+	mindelay (CYCLE*MINDELAY)/100
+	maxdelay (CYCLE*MAXDELAY)/100
+}
+
+protocol.gossip example.gossip.BasicShuffle
+{
+	# the cache size should be set to 30 and to 50.
+	cacheSize 30
+	shuffleLength 8
+
+	step CYCLE
+	transport tr
+	period CYCLE
+}
+
+init.wire WireStar
+{
+	protocol gossip
+	k 30
+}
+
+# This initializes the topology as a ring. Use should also use WireStar to
+# initialize it as a star.
+
+init.sch CDScheduler
+{
+	protocol gossip
+}
+
+control.degree example.reports.InDegreeObserver
+{
+	protocol gossip
+
+	step CYCLE
+	starttime 299000
+	endtime 300000
+}
+
+control.graphPL GraphStats
+{
+	protocol gossip
+	step CYCLE
+	undir true
+	# nl will produce path length information
+	nl 10
+	# uncomment the next line to produce clustering information
+	#nc 1000
 }