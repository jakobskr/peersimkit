package example.gossip;

import java.util.ArrayList;
import java.util.List;

import peersim.cdsim.CDProtocol;
import peersim.config.Configuration;
import peersim.core.CommonState;
import peersim.core.Linkable;
import peersim.core.Node;
import peersim.core.Protocol;
import peersim.edsim.EDProtocol;
import peersim.transport.Transport;

import peersim.transport.UniformRandomTransport;


/**
 * @author Lucas Provensi
 * 
 * Basic Shuffling protocol template
 * 
 * The basic shuffling algorithm, introduced by Stavrou et al in the paper: 
 * "A Lightweight, Robust P2P System to Handle Flash Crowds", is a simple 
 * peer-to-peer communication model. It forms an overlay and keeps it 
 * connected by means of an epidemic algorithm. The protocol is extremely 
 * simple: each peer knows a small, continuously changing set of other peers, 
 * called its neighbors, and occasionally contacts a random one to exchange 
 * some of their neighbors.
 * 
 * This class is a template with instructions of how to implement the shuffling
 * algorithm in PeerSim.
 * Should make use of the classes Entry and GossipMessage:
 *    Entry - Is an entry in the cache, contains a reference to a neighbor node
 *  		  and a reference to the last node this entry was sent to.
 *    GossipMessage - The message used by the protocol. It can be a shuffle
 *    		  request, reply or reject message. It contains the originating
 *    		  node and the shuffle list.
 *
 */
public class BasicShuffle  implements Linkable, EDProtocol, CDProtocol{
	
	private static final String PAR_CACHE = "cacheSize";
	private static final String PAR_L = "shuffleLength";
	private static final String PAR_TRANSPORT = "transport";

	private final int tid;

	// The list of neighbors known by this node, or the cache.
	private List<Entry> cache;
	
	// The maximum size of the cache;
	private final int size;
	
	// The maximum length of the shuffle exchange;
	private final int l;
	
	private boolean waiting_for_response = false;
	
	/**
	 * Constructor that initializes the relevant simulation parameters and
	 * other class variables.
	 * 
	 * @param n simulation parameters
	 */
	public BasicShuffle(String n)
	{
		this.size = Configuration.getInt(n + "." + PAR_CACHE);
		this.l = Configuration.getInt(n + "." + PAR_L);
		this.tid = Configuration.getPid(n + "." + PAR_TRANSPORT);

		cache = new ArrayList<Entry>(size);
	}

	/* START YOUR IMPLEMENTATION FROM HERE
	 * 
	 * The simulator engine calls the method nextCycle once every cycle 
	 * (specified in time units in the simulation script) for all the nodes.
	 * 
	 * You can assume that a node initiates a shuffling operation every cycle.
	 * 
	 * @see peersim.cdsim.CDProtocol#nextCycle(peersim.core.Node, int)
	 */
	@Override
	public void nextCycle(Node node, int protocolID) {
		System.out.println("meees");
		// Implement the shuffling protocol using the following steps (or
		// you can design a similar algorithm):
		// Let's name this node as P
		
		// 1. If P is waiting for a response from a shuffling operation initiated in a previous cycle, return;

		
		// 2. If P's cache is empty, return;	
		if(cache.size() == 0) {
			return;
		}
		
		// 3. Select a random neighbor (named Q) from P's cache to initiate the shuffling;
		//	  - You should use the simulator's common random source to produce a random number: CommonState.r.nextInt(cache.size())
		int qnum = CommonState.r.nextInt(cache.size());
		Node q = cache.get(qnum).getNode();
		
		// 4. If P's cache is full, remove Q from the cache;
		if(cache.size() == size) {
			cache.remove(qnum);
		}
		
		// 5. Select a subset of other l - 1 random neighbors from P's cache;
		//	  - l is the length of the shuffle exchange
		//    - Do not add Q to this subset	
		int subsetSize = l;
		Entry selected = null;
		if(l > cache.size()) {
			subsetSize= cache.size()-1;
		}
		ArrayList<Entry> subset = new ArrayList<Entry>(subsetSize);
		while(subset.size()<subsetSize) {
			selected = cache.get(CommonState.r.nextInt(cache.size()));
			if(selected.getNode() == q || subset.contains(selected)) {
				continue;
			}
			subset.add(selected);
		}
		
		// 6. Add P to the subset;
		subset.add(selected);
		
		// 7. Send a shuffle request to Q containing the subset;
		//	  - Keep track of the nodes sent to Q
		//	  - Example code for sending a message:
		//
		GossipMessage message = new GossipMessage(node, subset);
		message.setType(MessageType.SHUFFLE_REQUEST);
		Transport tr = (Transport) node.getProtocol(tid);
		tr.send(node, q, message, protocolID);
		System.out.println("message yeeted to the yeetospehere");
		waiting_for_response = true;
		//
		// 8. From this point on P is waiting for Q's response and will not initiate a new shuffle operation;
		//
		// The response from Q will be handled by the method processEvent.
		
	}

	/* The simulator engine calls the method processEvent at the specific time unit that an event occurs in the simulation.
	 * It is not called periodically as the nextCycle method.
	 * 
	 * You should implement the handling of the messages received by this node in this method.
	 * 
	 * @see peersim.edsim.EDProtocol#processEvent(peersim.core.Node, int, java.lang.Object)
	 */
	@Override
	public void processEvent(Node node, int pid, Object event) {
		// Let's name this node as Q;
		// Q receives a message from P;
		//	  - Cast the event object to a message:
		GossipMessage message = (GossipMessage) event;
		
		switch (message.getType()) {
		// If the message is a shuffle request:
		//	  1. If Q is waiting for a response from a shuffling initiated in a previous cycle, send back to P a message rejecting the shuffle request;			

		case SHUFFLE_REQUEST:
			if(waiting_for_response) {
				GossipMessage to_send = new GossipMessage(node, new ArrayList<Entry>());
				message.setType(MessageType.SHUFFLE_REQUEST);
				Transport tr = (Transport) node.getProtocol(tid);
				tr.send(node, message.getNode(), to_send, pid);
				return;
			}
<<<<<<< HEAD
			
			System.out.println("ya yeet ya fool");
		//	  1. If Q is waiting for a response from a shuffling initiated in a previous cycle, send back to P a message rejecting the shuffle request; 
=======
>>>>>>> e5081c70
		//	  2. Q selects a random subset of size l of its ownownownownownownownownownown neighbors; 
		//	  3. Q reply P's shuffle request by sending back its own subset;
		//	  4. Q updates its cache to include the neighbors sent by P:
		//		 - No neighbor appears twice in the cache
		//		 - Use empty cache slots to add the new entries
		//		 - If the cache is full, you can replace entries among the ones sent to P with the new ones
			break;
		
		// If the message is a shuffle reply:
		case SHUFFLE_REPLY:
		//	  1. In this case Q initiated a shuffle with P and is receiving a response containing a subset of P's neighbors
		//	  2. Q updates its cache to include the neighbors sent by P:
		//		 - No neighbor appears twice in the cache
		//		 - Use empty cache slots to add new entries
		//		 - If the cache is full, you can replace entries among the ones originally sent to P with the new ones
		//	  3. Q is no longer waiting for a shuffle reply;	 
			break;
		
		// If the message is a shuffle rejection:
		case SHUFFLE_REJECTED:
			System.out.println("im cryeing");
			
		//	  1. If P was originally removed from Q's cache, add it again to the cache.
		//	  2. Q is no longer waiting for a shuffle reply;
			if(!contains(message.getNode())) {
				cache.add(new Entry(message.getNode()));
			}
			
			for(Entry e: cache) {
				e.setSentTo(null);
			}
			waiting_for_response = false;
			break;
			
		default:
			break;
		}
		
	}
	
/* The following methods are used only by the simulator and don't need to be changed */
	
	@Override
	public int degree() {
		return cache.size();
	}

	@Override
	public Node getNeighbor(int i) {
		return cache.get(i).getNode();
	}

	@Override
	public boolean addNeighbor(Node neighbour) {
		System.out.println("added a neighbour: " + neighbour);
		if (contains(neighbour))
			return false;

		if (cache.size() >= size)
			return false;

		Entry entry = new Entry(neighbour);
		cache.add(entry);

		return true;
	}

	@Override
	public boolean contains(Node neighbor) {
		return cache.contains(new Entry(neighbor));
	}

	public Object clone()
	{
		BasicShuffle gossip = null;
		try { 
			gossip = (BasicShuffle) super.clone(); 
		} catch( CloneNotSupportedException e ) {
			
		} 
		gossip.cache = new ArrayList<Entry>();

		return gossip;
	}

	@Override
	public void onKill() {
		// TODO Auto-generated method stub		
	}

	@Override
	public void pack() {
		// TODO Auto-generated method stub	
	}
}
<|MERGE_RESOLUTION|>--- conflicted
+++ resolved
@@ -1,272 +1,267 @@
-package example.gossip;
-
-import java.util.ArrayList;
-import java.util.List;
-
-import peersim.cdsim.CDProtocol;
-import peersim.config.Configuration;
-import peersim.core.CommonState;
-import peersim.core.Linkable;
-import peersim.core.Node;
-import peersim.core.Protocol;
-import peersim.edsim.EDProtocol;
-import peersim.transport.Transport;
-
-import peersim.transport.UniformRandomTransport;
-
-
-/**
- * @author Lucas Provensi
- * 
- * Basic Shuffling protocol template
- * 
- * The basic shuffling algorithm, introduced by Stavrou et al in the paper: 
- * "A Lightweight, Robust P2P System to Handle Flash Crowds", is a simple 
- * peer-to-peer communication model. It forms an overlay and keeps it 
- * connected by means of an epidemic algorithm. The protocol is extremely 
- * simple: each peer knows a small, continuously changing set of other peers, 
- * called its neighbors, and occasionally contacts a random one to exchange 
- * some of their neighbors.
- * 
- * This class is a template with instructions of how to implement the shuffling
- * algorithm in PeerSim.
- * Should make use of the classes Entry and GossipMessage:
- *    Entry - Is an entry in the cache, contains a reference to a neighbor node
- *  		  and a reference to the last node this entry was sent to.
- *    GossipMessage - The message used by the protocol. It can be a shuffle
- *    		  request, reply or reject message. It contains the originating
- *    		  node and the shuffle list.
- *
- */
-public class BasicShuffle  implements Linkable, EDProtocol, CDProtocol{
-	
-	private static final String PAR_CACHE = "cacheSize";
-	private static final String PAR_L = "shuffleLength";
-	private static final String PAR_TRANSPORT = "transport";
-
-	private final int tid;
-
-	// The list of neighbors known by this node, or the cache.
-	private List<Entry> cache;
-	
-	// The maximum size of the cache;
-	private final int size;
-	
-	// The maximum length of the shuffle exchange;
-	private final int l;
-	
-	private boolean waiting_for_response = false;
-	
-	/**
-	 * Constructor that initializes the relevant simulation parameters and
-	 * other class variables.
-	 * 
-	 * @param n simulation parameters
-	 */
-	public BasicShuffle(String n)
-	{
-		this.size = Configuration.getInt(n + "." + PAR_CACHE);
-		this.l = Configuration.getInt(n + "." + PAR_L);
-		this.tid = Configuration.getPid(n + "." + PAR_TRANSPORT);
-
-		cache = new ArrayList<Entry>(size);
-	}
-
-	/* START YOUR IMPLEMENTATION FROM HERE
-	 * 
-	 * The simulator engine calls the method nextCycle once every cycle 
-	 * (specified in time units in the simulation script) for all the nodes.
-	 * 
-	 * You can assume that a node initiates a shuffling operation every cycle.
-	 * 
-	 * @see peersim.cdsim.CDProtocol#nextCycle(peersim.core.Node, int)
-	 */
-	@Override
-	public void nextCycle(Node node, int protocolID) {
-		System.out.println("meees");
-		// Implement the shuffling protocol using the following steps (or
-		// you can design a similar algorithm):
-		// Let's name this node as P
-		
-		// 1. If P is waiting for a response from a shuffling operation initiated in a previous cycle, return;
-
-		
-		// 2. If P's cache is empty, return;	
-		if(cache.size() == 0) {
-			return;
-		}
-		
-		// 3. Select a random neighbor (named Q) from P's cache to initiate the shuffling;
-		//	  - You should use the simulator's common random source to produce a random number: CommonState.r.nextInt(cache.size())
-		int qnum = CommonState.r.nextInt(cache.size());
-		Node q = cache.get(qnum).getNode();
-		
-		// 4. If P's cache is full, remove Q from the cache;
-		if(cache.size() == size) {
-			cache.remove(qnum);
-		}
-		
-		// 5. Select a subset of other l - 1 random neighbors from P's cache;
-		//	  - l is the length of the shuffle exchange
-		//    - Do not add Q to this subset	
-		int subsetSize = l;
-		Entry selected = null;
-		if(l > cache.size()) {
-			subsetSize= cache.size()-1;
-		}
-		ArrayList<Entry> subset = new ArrayList<Entry>(subsetSize);
-		while(subset.size()<subsetSize) {
-			selected = cache.get(CommonState.r.nextInt(cache.size()));
-			if(selected.getNode() == q || subset.contains(selected)) {
-				continue;
-			}
-			subset.add(selected);
-		}
-		
-		// 6. Add P to the subset;
-		subset.add(selected);
-		
-		// 7. Send a shuffle request to Q containing the subset;
-		//	  - Keep track of the nodes sent to Q
-		//	  - Example code for sending a message:
-		//
-		GossipMessage message = new GossipMessage(node, subset);
-		message.setType(MessageType.SHUFFLE_REQUEST);
-		Transport tr = (Transport) node.getProtocol(tid);
-		tr.send(node, q, message, protocolID);
-		System.out.println("message yeeted to the yeetospehere");
-		waiting_for_response = true;
-		//
-		// 8. From this point on P is waiting for Q's response and will not initiate a new shuffle operation;
-		//
-		// The response from Q will be handled by the method processEvent.
-		
-	}
-
-	/* The simulator engine calls the method processEvent at the specific time unit that an event occurs in the simulation.
-	 * It is not called periodically as the nextCycle method.
-	 * 
-	 * You should implement the handling of the messages received by this node in this method.
-	 * 
-	 * @see peersim.edsim.EDProtocol#processEvent(peersim.core.Node, int, java.lang.Object)
-	 */
-	@Override
-	public void processEvent(Node node, int pid, Object event) {
-		// Let's name this node as Q;
-		// Q receives a message from P;
-		//	  - Cast the event object to a message:
-		GossipMessage message = (GossipMessage) event;
-		
-		switch (message.getType()) {
-		// If the message is a shuffle request:
-		//	  1. If Q is waiting for a response from a shuffling initiated in a previous cycle, send back to P a message rejecting the shuffle request;			
-
-		case SHUFFLE_REQUEST:
-			if(waiting_for_response) {
-				GossipMessage to_send = new GossipMessage(node, new ArrayList<Entry>());
-				message.setType(MessageType.SHUFFLE_REQUEST);
-				Transport tr = (Transport) node.getProtocol(tid);
-				tr.send(node, message.getNode(), to_send, pid);
-				return;
-			}
-<<<<<<< HEAD
-			
-			System.out.println("ya yeet ya fool");
-		//	  1. If Q is waiting for a response from a shuffling initiated in a previous cycle, send back to P a message rejecting the shuffle request; 
-=======
->>>>>>> e5081c70
-		//	  2. Q selects a random subset of size l of its ownownownownownownownownownown neighbors; 
-		//	  3. Q reply P's shuffle request by sending back its own subset;
-		//	  4. Q updates its cache to include the neighbors sent by P:
-		//		 - No neighbor appears twice in the cache
-		//		 - Use empty cache slots to add the new entries
-		//		 - If the cache is full, you can replace entries among the ones sent to P with the new ones
-			break;
-		
-		// If the message is a shuffle reply:
-		case SHUFFLE_REPLY:
-		//	  1. In this case Q initiated a shuffle with P and is receiving a response containing a subset of P's neighbors
-		//	  2. Q updates its cache to include the neighbors sent by P:
-		//		 - No neighbor appears twice in the cache
-		//		 - Use empty cache slots to add new entries
-		//		 - If the cache is full, you can replace entries among the ones originally sent to P with the new ones
-		//	  3. Q is no longer waiting for a shuffle reply;	 
-			break;
-		
-		// If the message is a shuffle rejection:
-		case SHUFFLE_REJECTED:
-			System.out.println("im cryeing");
-			
-		//	  1. If P was originally removed from Q's cache, add it again to the cache.
-		//	  2. Q is no longer waiting for a shuffle reply;
-			if(!contains(message.getNode())) {
-				cache.add(new Entry(message.getNode()));
-			}
-			
-			for(Entry e: cache) {
-				e.setSentTo(null);
-			}
-			waiting_for_response = false;
-			break;
-			
-		default:
-			break;
-		}
-		
-	}
-	
-/* The following methods are used only by the simulator and don't need to be changed */
-	
-	@Override
-	public int degree() {
-		return cache.size();
-	}
-
-	@Override
-	public Node getNeighbor(int i) {
-		return cache.get(i).getNode();
-	}
-
-	@Override
-	public boolean addNeighbor(Node neighbour) {
-		System.out.println("added a neighbour: " + neighbour);
-		if (contains(neighbour))
-			return false;
-
-		if (cache.size() >= size)
-			return false;
-
-		Entry entry = new Entry(neighbour);
-		cache.add(entry);
-
-		return true;
-	}
-
-	@Override
-	public boolean contains(Node neighbor) {
-		return cache.contains(new Entry(neighbor));
-	}
-
-	public Object clone()
-	{
-		BasicShuffle gossip = null;
-		try { 
-			gossip = (BasicShuffle) super.clone(); 
-		} catch( CloneNotSupportedException e ) {
-			
-		} 
-		gossip.cache = new ArrayList<Entry>();
-
-		return gossip;
-	}
-
-	@Override
-	public void onKill() {
-		// TODO Auto-generated method stub		
-	}
-
-	@Override
-	public void pack() {
-		// TODO Auto-generated method stub	
-	}
-}
+package example.gossip;
+
+import java.util.ArrayList;
+import java.util.List;
+
+import peersim.cdsim.CDProtocol;
+import peersim.config.Configuration;
+import peersim.core.CommonState;
+import peersim.core.Linkable;
+import peersim.core.Node;
+import peersim.core.Protocol;
+import peersim.edsim.EDProtocol;
+import peersim.transport.Transport;
+
+import peersim.transport.UniformRandomTransport;
+
+
+/**
+ * @author Lucas Provensi
+ * 
+ * Basic Shuffling protocol template
+ * 
+ * The basic shuffling algorithm, introduced by Stavrou et al in the paper: 
+ * "A Lightweight, Robust P2P System to Handle Flash Crowds", is a simple 
+ * peer-to-peer communication model. It forms an overlay and keeps it 
+ * connected by means of an epidemic algorithm. The protocol is extremely 
+ * simple: each peer knows a small, continuously changing set of other peers, 
+ * called its neighbors, and occasionally contacts a random one to exchange 
+ * some of their neighbors.
+ * 
+ * This class is a template with instructions of how to implement the shuffling
+ * algorithm in PeerSim.
+ * Should make use of the classes Entry and GossipMessage:
+ *    Entry - Is an entry in the cache, contains a reference to a neighbor node
+ *  		  and a reference to the last node this entry was sent to.
+ *    GossipMessage - The message used by the protocol. It can be a shuffle
+ *    		  request, reply or reject message. It contains the originating
+ *    		  node and the shuffle list.
+ *
+ */
+public class BasicShuffle  implements Linkable, EDProtocol, CDProtocol{
+	
+	private static final String PAR_CACHE = "cacheSize";
+	private static final String PAR_L = "shuffleLength";
+	private static final String PAR_TRANSPORT = "transport";
+
+	private final int tid;
+
+	// The list of neighbors known by this node, or the cache.
+	private List<Entry> cache;
+	
+	// The maximum size of the cache;
+	private final int size;
+	
+	// The maximum length of the shuffle exchange;
+	private final int l;
+	
+	private boolean waiting_for_response = false;
+	
+	/**
+	 * Constructor that initializes the relevant simulation parameters and
+	 * other class variables.
+	 * 
+	 * @param n simulation parameters
+	 */
+	public BasicShuffle(String n)
+	{
+		this.size = Configuration.getInt(n + "." + PAR_CACHE);
+		this.l = Configuration.getInt(n + "." + PAR_L);
+		this.tid = Configuration.getPid(n + "." + PAR_TRANSPORT);
+
+		cache = new ArrayList<Entry>(size);
+	}
+
+	/* START YOUR IMPLEMENTATION FROM HERE
+	 * 
+	 * The simulator engine calls the method nextCycle once every cycle 
+	 * (specified in time units in the simulation script) for all the nodes.
+	 * 
+	 * You can assume that a node initiates a shuffling operation every cycle.
+	 * 
+	 * @see peersim.cdsim.CDProtocol#nextCycle(peersim.core.Node, int)
+	 */
+	@Override
+	public void nextCycle(Node node, int protocolID) {
+		System.out.println("meees");
+		// Implement the shuffling protocol using the following steps (or
+		// you can design a similar algorithm):
+		// Let's name this node as P
+		
+		// 1. If P is waiting for a response from a shuffling operation initiated in a previous cycle, return;
+
+		
+		// 2. If P's cache is empty, return;	
+		if(cache.size() == 0) {
+			return;
+		}
+		
+		// 3. Select a random neighbor (named Q) from P's cache to initiate the shuffling;
+		//	  - You should use the simulator's common random source to produce a random number: CommonState.r.nextInt(cache.size())
+		int qnum = CommonState.r.nextInt(cache.size());
+		Node q = cache.get(qnum).getNode();
+		
+		// 4. If P's cache is full, remove Q from the cache;
+		if(cache.size() == size) {
+			cache.remove(qnum);
+		}
+		
+		// 5. Select a subset of other l - 1 random neighbors from P's cache;
+		//	  - l is the length of the shuffle exchange
+		//    - Do not add Q to this subset	
+		int subsetSize = l;
+		Entry selected = null;
+		if(l > cache.size()) {
+			subsetSize= cache.size()-1;
+		}
+		ArrayList<Entry> subset = new ArrayList<Entry>(subsetSize);
+		while(subset.size()<subsetSize) {
+			selected = cache.get(CommonState.r.nextInt(cache.size()));
+			if(selected.getNode() == q || subset.contains(selected)) {
+				continue;
+			}
+			subset.add(selected);
+		}
+		
+		// 6. Add P to the subset;
+		subset.add(selected);
+		
+		// 7. Send a shuffle request to Q containing the subset;
+		//	  - Keep track of the nodes sent to Q
+		//	  - Example code for sending a message:
+		//
+		GossipMessage message = new GossipMessage(node, subset);
+		message.setType(MessageType.SHUFFLE_REQUEST);
+		Transport tr = (Transport) node.getProtocol(tid);
+		tr.send(node, q, message, protocolID);
+		System.out.println("message yeeted to the yeetospehere");
+		waiting_for_response = true;
+		//
+		// 8. From this point on P is waiting for Q's response and will not initiate a new shuffle operation;
+		//
+		// The response from Q will be handled by the method processEvent.
+		
+	}
+
+	/* The simulator engine calls the method processEvent at the specific time unit that an event occurs in the simulation.
+	 * It is not called periodically as the nextCycle method.
+	 * 
+	 * You should implement the handling of the messages received by this node in this method.
+	 * 
+	 * @see peersim.edsim.EDProtocol#processEvent(peersim.core.Node, int, java.lang.Object)
+	 */
+	@Override
+	public void processEvent(Node node, int pid, Object event) {
+		// Let's name this node as Q;
+		// Q receives a message from P;
+		//	  - Cast the event object to a message:
+		GossipMessage message = (GossipMessage) event;
+		
+		switch (message.getType()) {
+		// If the message is a shuffle request:
+		//	  1. If Q is waiting for a response from a shuffling initiated in a previous cycle, send back to P a message rejecting the shuffle request;			
+
+		case SHUFFLE_REQUEST:
+			if(waiting_for_response) {
+				GossipMessage to_send = new GossipMessage(node, new ArrayList<Entry>());
+				message.setType(MessageType.SHUFFLE_REQUEST);
+				Transport tr = (Transport) node.getProtocol(tid);
+				tr.send(node, message.getNode(), to_send, pid);
+				return;
+			}
+			
+		//	  2. Q selects a random subset of size l of its ownownownownownownownownownown neighbors; 
+		//	  3. Q reply P's shuffle request by sending back its own subset;
+		//	  4. Q updates its cache to include the neighbors sent by P:
+		//		 - No neighbor appears twice in the cache
+		//		 - Use empty cache slots to add the new entries
+		//		 - If the cache is full, you can replace entries among the ones sent to P with the new ones
+			break;
+		
+		// If the message is a shuffle reply:
+		case SHUFFLE_REPLY:
+		//	  1. In this case Q initiated a shuffle with P and is receiving a response containing a subset of P's neighbors
+		//	  2. Q updates its cache to include the neighbors sent by P:
+		//		 - No neighbor appears twice in the cache
+		//		 - Use empty cache slots to add new entries
+		//		 - If the cache is full, you can replace entries among the ones originally sent to P with the new ones
+		//	  3. Q is no longer waiting for a shuffle reply;	 
+			break;
+		
+		// If the message is a shuffle rejection:
+		case SHUFFLE_REJECTED:
+			System.out.println("im cryeing");
+			
+		//	  1. If P was originally removed from Q's cache, add it again to the cache.
+		//	  2. Q is no longer waiting for a shuffle reply;
+			if(!contains(message.getNode())) {
+				cache.add(new Entry(message.getNode()));
+			}
+			
+			for(Entry e: cache) {
+				e.setSentTo(null);
+			}
+			waiting_for_response = false;
+			break;
+			
+		default:
+			break;
+		}
+		
+	}
+	
+/* The following methods are used only by the simulator and don't need to be changed */
+	
+	@Override
+	public int degree() {
+		return cache.size();
+	}
+
+	@Override
+	public Node getNeighbor(int i) {
+		return cache.get(i).getNode();
+	}
+
+	@Override
+	public boolean addNeighbor(Node neighbour) {
+		System.out.println("added a neighbour: " + neighbour);
+		if (contains(neighbour))
+			return false;
+
+		if (cache.size() >= size)
+			return false;
+
+		Entry entry = new Entry(neighbour);
+		cache.add(entry);
+
+		return true;
+	}
+
+	@Override
+	public boolean contains(Node neighbor) {
+		return cache.contains(new Entry(neighbor));
+	}
+
+	public Object clone()
+	{
+		BasicShuffle gossip = null;
+		try { 
+			gossip = (BasicShuffle) super.clone(); 
+		} catch( CloneNotSupportedException e ) {
+			
+		} 
+		gossip.cache = new ArrayList<Entry>();
+
+		return gossip;
+	}
+
+	@Override
+	public void onKill() {
+		// TODO Auto-generated method stub		
+	}
+
+	@Override
+	public void pack() {
+		// TODO Auto-generated method stub	
+	}
+}